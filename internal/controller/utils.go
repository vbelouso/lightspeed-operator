package controller

import (
	"context"
	"crypto/sha256"
	"fmt"

	appsv1 "k8s.io/api/apps/v1"
	corev1 "k8s.io/api/core/v1"
	apiequality "k8s.io/apimachinery/pkg/api/equality"
<<<<<<< HEAD
=======
	"k8s.io/apimachinery/pkg/util/intstr"
>>>>>>> 8a2ccac8
	"sigs.k8s.io/controller-runtime/pkg/client"
)

// updateDeploymentAnnotations updates the annotations in a given deployment.
func updateDeploymentAnnotations(deployment *appsv1.Deployment, annotations map[string]string) {
	if deployment.Annotations == nil {
		deployment.Annotations = make(map[string]string)
	}
	for k, v := range annotations {
		deployment.Annotations[k] = v
	}
}

func updateDeploymentTemplateAnnotations(deployment *appsv1.Deployment, annotations map[string]string) {
	if deployment.Spec.Template.Annotations == nil {
		deployment.Spec.Template.Annotations = make(map[string]string)
	}
	for k, v := range annotations {
		deployment.Spec.Template.Annotations[k] = v
	}
}

// setDeploymentReplicas sets the number of replicas in a given deployment.
func setDeploymentReplicas(deployment *appsv1.Deployment, replicas int32) bool {
	if *deployment.Spec.Replicas != replicas {
		*deployment.Spec.Replicas = replicas
		return true
	}

	return false
}

// setVolumes sets the volumes for a given deployment.
func setVolumes(deployment *appsv1.Deployment, desiredVolumes []corev1.Volume) bool {
	if !apiequality.Semantic.DeepEqual(deployment.Spec.Template.Spec.Volumes, desiredVolumes) {
		deployment.Spec.Template.Spec.Volumes = desiredVolumes
		return true
	}
	return false
}

// setVolumeMounts sets the volumes mounts for a specific container in a given deployment.
func setVolumeMounts(deployment *appsv1.Deployment, desiredVolumeMounts []corev1.VolumeMount, containerName string) (bool, error) {
	containerIndex, err := getContainerIndex(deployment, containerName)
	if err != nil {
		return false, err
	}
	if !apiequality.Semantic.DeepEqual(deployment.Spec.Template.Spec.Containers[containerIndex].VolumeMounts, desiredVolumeMounts) {
		deployment.Spec.Template.Spec.Containers[containerIndex].VolumeMounts = desiredVolumeMounts
		return true, nil
	}
	return false, nil
}

// setCommand sets the command for a specific container in a given deployment.
func setCommand(deployment *appsv1.Deployment, desiredCommand []string, containerName string) (bool, error) {
	containerIndex, err := getContainerIndex(deployment, containerName)
	if err != nil {
		return false, err
	}
	if !apiequality.Semantic.DeepEqual(deployment.Spec.Template.Spec.Containers[containerIndex].Command, desiredCommand) {
		deployment.Spec.Template.Spec.Containers[containerIndex].Command = desiredCommand
		return true, nil
	}
	return false, nil
}

// setDeploymentContainerResources sets the resource requirements for a specific container in a given deployment.
func setDeploymentContainerResources(deployment *appsv1.Deployment, resources *corev1.ResourceRequirements, containerName string) (bool, error) {
	containerIndex, err := getContainerIndex(deployment, containerName)
	if err != nil {
		return false, err
	}
	existingResources := &deployment.Spec.Template.Spec.Containers[containerIndex].Resources
	desiredResources := *resources
	if !apiequality.Semantic.DeepEqual(*existingResources, desiredResources) {
		*existingResources = desiredResources
		return true, nil
	}

	return false, nil
}

// setDeploymentContainerVolumeMounts sets the volume mounts for a specific container in a given deployment.
func setDeploymentContainerVolumeMounts(deployment *appsv1.Deployment, containerName string, volumeMounts []corev1.VolumeMount) (bool, error) {
	containerIndex, err := getContainerIndex(deployment, containerName)
	if err != nil {
		return false, err
	}
	existingVolumeMounts := deployment.Spec.Template.Spec.Containers[containerIndex].VolumeMounts
	if !apiequality.Semantic.DeepEqual(existingVolumeMounts, volumeMounts) {
		deployment.Spec.Template.Spec.Containers[containerIndex].VolumeMounts = volumeMounts
		return true, nil
	}

	return false, nil
}

// getContainerIndex returns the index of the container with the specified name in a given deployment.
func getContainerIndex(deployment *appsv1.Deployment, containerName string) (int, error) {
	for i, container := range deployment.Spec.Template.Spec.Containers {
		if container.Name == containerName {
			return i, nil
		}
	}
	return -1, fmt.Errorf("container %s not found in deployment %s", containerName, deployment.Name)
}

func hashBytes(sourceStr []byte) (string, error) {
	hashFunc := sha256.New()
	_, err := hashFunc.Write(sourceStr)
	if err != nil {
		return "", fmt.Errorf("failed to generate hash %w", err)
	}
	return fmt.Sprintf("%x", hashFunc.Sum(nil)), nil
}

func getSecretContent(rclient client.Client, secretName string, namespace string, secretField string) (string, error) {
	foundSecret := &corev1.Secret{}
	ctx := context.Background()
	err := rclient.Get(ctx, client.ObjectKey{Name: secretName, Namespace: namespace}, foundSecret)
	if err != nil {
<<<<<<< HEAD
		return "", fmt.Errorf("Error fetching secret: %w", err)
=======
		return "", fmt.Errorf("Error: %w while fetching secret: %s", err, secretName)
>>>>>>> 8a2ccac8
	}
	encodedSecretValue, ok := foundSecret.Data[secretField]
	if !ok {
		return "", fmt.Errorf("Secret field %s not present in the secret", secretField)
	}
	return string(encodedSecretValue), nil
<<<<<<< HEAD
=======
}

// podVolumEqual compares two slices of corev1.Volume and returns true if they are equal.
// covers 3 volume types: Secret, ConfigMap, EmptyDir
func podVolumeEqual(a, b []corev1.Volume) bool {
	if len(a) != len(b) {
		return false
	}
	aVolumeMap := make(map[string]corev1.Volume)
	for _, v := range a {
		aVolumeMap[v.Name] = v
	}
	bVolumeMap := make(map[string]corev1.Volume)
	for _, v := range b {
		bVolumeMap[v.Name] = v
	}
	for name, aVolume := range aVolumeMap {
		if bVolume, exist := bVolumeMap[name]; exist {
			if aVolume.Secret != nil && bVolume.Secret != nil {
				if aVolume.Secret.SecretName != bVolume.Secret.SecretName {
					return false
				}
				continue
			}
			if aVolume.ConfigMap != nil && bVolume.ConfigMap != nil {
				if aVolume.ConfigMap.Name != bVolume.ConfigMap.Name {
					return false
				}
				continue
			}
			if aVolume.EmptyDir != nil && bVolume.EmptyDir != nil {
				if aVolume.EmptyDir.Medium != bVolume.EmptyDir.Medium {
					return false
				}
				continue
			}

			return false
		}
		return false
	}

	return true
}

// deploymentSpecEqual compares two appsv1.DeploymentSpec and returns true if they are equal.
func deploymentSpecEqual(a, b *appsv1.DeploymentSpec) bool {
	if !apiequality.Semantic.DeepEqual(a.Template.Spec.NodeSelector, b.Template.Spec.NodeSelector) || // check node selector
		!apiequality.Semantic.DeepEqual(a.Template.Spec.Tolerations, b.Template.Spec.Tolerations) || // check toleration
		!apiequality.Semantic.DeepEqual(a.Strategy, b.Strategy) || // check strategy
		!podVolumeEqual(a.Template.Spec.Volumes, b.Template.Spec.Volumes) || // check volumes
		*a.Replicas != *b.Replicas { // check replicas
		return false
	}

	// check containers
	if len(a.Template.Spec.Containers) != len(b.Template.Spec.Containers) {
		return false
	}
	for i := range a.Template.Spec.Containers {
		if !containerSpecEqual(&a.Template.Spec.Containers[i], &b.Template.Spec.Containers[i]) {
			return false
		}
	}

	return true
}

// containerSpecEqual compares two corev1.Container and returns true if they are equal.
// checks performed on limited fields
func containerSpecEqual(a, b *corev1.Container) bool {
	return (a.Name == b.Name && // check name
		a.Image == b.Image && // check image
		apiequality.Semantic.DeepEqual(a.Ports, b.Ports) && // check ports
		apiequality.Semantic.DeepEqual(a.Env, b.Env) && // check env
		apiequality.Semantic.DeepEqual(a.Args, b.Args) && // check arguments
		apiequality.Semantic.DeepEqual(a.VolumeMounts, b.VolumeMounts) && // check volume mounts
		apiequality.Semantic.DeepEqual(a.Resources, b.Resources) && // check resources
		apiequality.Semantic.DeepEqual(a.SecurityContext, b.SecurityContext) && // check security context
		a.ImagePullPolicy == b.ImagePullPolicy && // check image pull policy
		apiequality.Semantic.DeepEqual(a.LivenessProbe, b.LivenessProbe) && // check liveness probe
		apiequality.Semantic.DeepEqual(a.ReadinessProbe, b.ReadinessProbe) && // check readiness probe
		apiequality.Semantic.DeepEqual(a.StartupProbe, b.StartupProbe)) // check startup probe

}

// serviceEqual compares two v1.Service and returns true if they are equal.
func serviceEqual(a *corev1.Service, b *corev1.Service) bool {
	if !(apiequality.Semantic.DeepEqual(a.ObjectMeta.Labels, b.ObjectMeta.Labels) &&
		apiequality.Semantic.DeepEqual(a.Spec.Selector, b.Spec.Selector) &&
		len(a.Spec.Ports) == len(b.Spec.Ports)) {
		return false
	}

	for i, aPort := range a.Spec.Ports {
		bPort := b.Spec.Ports[i]
		if !apiequality.Semantic.DeepEqual(aPort, bPort) {
			return false
		}
	}

	return true
}

// This is copied from https://github.com/kubernetes/kubernetes/blob/v1.29.2/pkg/apis/apps/v1/defaults.go#L38
// to avoid importing the whole k8s.io/kubernetes package.
// SetDefaults_Deployment sets additional defaults compared to its counterpart
// in extensions. These addons are:
// - MaxUnavailable during rolling update set to 25% (1 in extensions)
// - MaxSurge value during rolling update set to 25% (1 in extensions)
// - RevisionHistoryLimit set to 10 (not set in extensions)
// - ProgressDeadlineSeconds set to 600s (not set in extensions)
func SetDefaults_Deployment(obj *appsv1.Deployment) {
	// Set DeploymentSpec.Replicas to 1 if it is not set.
	if obj.Spec.Replicas == nil {
		obj.Spec.Replicas = new(int32)
		*obj.Spec.Replicas = 1
	}
	strategy := &obj.Spec.Strategy
	// Set default DeploymentStrategyType as RollingUpdate.
	if strategy.Type == "" {
		strategy.Type = appsv1.RollingUpdateDeploymentStrategyType
	}
	if strategy.Type == appsv1.RollingUpdateDeploymentStrategyType {
		if strategy.RollingUpdate == nil {
			rollingUpdate := appsv1.RollingUpdateDeployment{}
			strategy.RollingUpdate = &rollingUpdate
		}
		if strategy.RollingUpdate.MaxUnavailable == nil {
			// Set default MaxUnavailable as 25% by default.
			maxUnavailable := intstr.FromString("25%")
			strategy.RollingUpdate.MaxUnavailable = &maxUnavailable
		}
		if strategy.RollingUpdate.MaxSurge == nil {
			// Set default MaxSurge as 25% by default.
			maxSurge := intstr.FromString("25%")
			strategy.RollingUpdate.MaxSurge = &maxSurge
		}
	}
	if obj.Spec.RevisionHistoryLimit == nil {
		obj.Spec.RevisionHistoryLimit = new(int32)
		*obj.Spec.RevisionHistoryLimit = 10
	}
	if obj.Spec.ProgressDeadlineSeconds == nil {
		obj.Spec.ProgressDeadlineSeconds = new(int32)
		*obj.Spec.ProgressDeadlineSeconds = 600
	}
>>>>>>> 8a2ccac8
}<|MERGE_RESOLUTION|>--- conflicted
+++ resolved
@@ -8,10 +8,7 @@
 	appsv1 "k8s.io/api/apps/v1"
 	corev1 "k8s.io/api/core/v1"
 	apiequality "k8s.io/apimachinery/pkg/api/equality"
-<<<<<<< HEAD
-=======
 	"k8s.io/apimachinery/pkg/util/intstr"
->>>>>>> 8a2ccac8
 	"sigs.k8s.io/controller-runtime/pkg/client"
 )
 
@@ -134,19 +131,13 @@
 	ctx := context.Background()
 	err := rclient.Get(ctx, client.ObjectKey{Name: secretName, Namespace: namespace}, foundSecret)
 	if err != nil {
-<<<<<<< HEAD
-		return "", fmt.Errorf("Error fetching secret: %w", err)
-=======
 		return "", fmt.Errorf("Error: %w while fetching secret: %s", err, secretName)
->>>>>>> 8a2ccac8
 	}
 	encodedSecretValue, ok := foundSecret.Data[secretField]
 	if !ok {
 		return "", fmt.Errorf("Secret field %s not present in the secret", secretField)
 	}
 	return string(encodedSecretValue), nil
-<<<<<<< HEAD
-=======
 }
 
 // podVolumEqual compares two slices of corev1.Volume and returns true if they are equal.
@@ -294,5 +285,4 @@
 		obj.Spec.ProgressDeadlineSeconds = new(int32)
 		*obj.Spec.ProgressDeadlineSeconds = 600
 	}
->>>>>>> 8a2ccac8
 }