package controller

import (
	"fmt"
	"path"
	"strings"

	corev1 "k8s.io/api/core/v1"
	metav1 "k8s.io/apimachinery/pkg/apis/meta/v1"
	"k8s.io/apimachinery/pkg/util/intstr"
	"sigs.k8s.io/controller-runtime/pkg/controller/controllerutil"
	"sigs.k8s.io/yaml"

	olsv1alpha1 "github.com/openshift/lightspeed-operator/api/v1alpha1"
)

func generateAppServerSelectorLabels() map[string]string {
	return map[string]string{
		"app.kubernetes.io/component":  "application-server",
		"app.kubernetes.io/managed-by": "lightspeed-operator",
		"app.kubernetes.io/name":       "lightspeed-service-api",
		"app.kubernetes.io/part-of":    "openshift-lightspeed",
	}
}

func (r *OLSConfigReconciler) generateServiceAccount(cr *olsv1alpha1.OLSConfig) (*corev1.ServiceAccount, error) {
	sa := corev1.ServiceAccount{
		ObjectMeta: metav1.ObjectMeta{
			Name:      OLSAppServerServiceAccountName,
			Namespace: r.Options.Namespace,
		},
	}

	if err := controllerutil.SetControllerReference(cr, &sa, r.Scheme); err != nil {
		return nil, err
	}

	return &sa, nil
}

func (r *OLSConfigReconciler) generateOLSConfigMap(cr *olsv1alpha1.OLSConfig) (*corev1.ConfigMap, error) {
	providerConfigs := []ProviderConfig{}
	for _, provider := range cr.Spec.LLMConfig.Providers {
		credentialPath := path.Join(APIKeyMountRoot, provider.CredentialsSecretRef.Name, LLMApiTokenFileName)
		modelConfigs := []ModelConfig{}
		for _, model := range provider.Models {
			modelConfig := ModelConfig{
				Name: model.Name,
				URL:  model.URL,
			}
			modelConfigs = append(modelConfigs, modelConfig)
		}

		providerConfig := ProviderConfig{
			Name:            provider.Name,
			URL:             provider.URL,
			CredentialsPath: credentialPath,
			Models:          modelConfigs,
		}
		providerConfigs = append(providerConfigs, providerConfig)
	}
	redisMaxMemory := intstr.FromString(RedisMaxMemory)
	redisMaxMemoryPolicy := RedisMaxMemoryPolicy
	redisSecretName := RedisSecretName
	redisConfig := cr.Spec.OLSConfig.ConversationCache.Redis
	if redisConfig.MaxMemory != nil && redisConfig.MaxMemory.String() != "" {
		redisMaxMemory = *cr.Spec.OLSConfig.ConversationCache.Redis.MaxMemory
	}
	if redisConfig.MaxMemoryPolicy != "" {
		redisMaxMemoryPolicy = cr.Spec.OLSConfig.ConversationCache.Redis.MaxMemoryPolicy
	}
	if redisConfig.CredentialsSecret != "" {
		redisSecretName = cr.Spec.OLSConfig.ConversationCache.Redis.CredentialsSecret
	}
	redisPasswordPath := path.Join(CredentialsMountRoot, redisSecretName, OLSComponentPasswordFileName)
	conversationCache := ConversationCacheConfig{
		Type: string(OLSDefaultCacheType),
		Redis: RedisCacheConfig{
<<<<<<< HEAD
			Host:            strings.Join([]string{RedisServiceName, cr.Namespace, "svc"}, "."),
			Port:            RedisServicePort,
			MaxMemory:       &redisMaxMemory,
			MaxMemoryPolicy: redisMaxMemoryPolicy,
			PasswordPath:    redisPasswordPath,
			CACertPath:      path.Join(OLSAppCertsMountRoot, RedisCertsSecretName, RedisCAVolume, "service-ca.crt"),
=======
			Host:            strings.Join([]string{OLSAppRedisServiceName, r.Options.Namespace, "svc"}, "."),
			Port:            OLSAppRedisServicePort,
			MaxMemory:       &OLSRedisMaxMemory,
			MaxMemoryPolicy: OLSRedisMaxMemoryPolicy,
>>>>>>> 6743b518
		},
	}

	olsConfig := OLSConfig{
		DefaultModel:    cr.Spec.OLSConfig.DefaultModel,
		DefaultProvider: cr.Spec.OLSConfig.DefaultProvider,
		Logging: LoggingConfig{
			AppLogLevel: cr.Spec.OLSConfig.LogLevel,
			LibLogLevel: cr.Spec.OLSConfig.LogLevel,
		},
		ConversationCache: conversationCache,
	}

	appSrvConfigFile := AppSrvConfigFile{
		LLMProviders: providerConfigs,
		OLSConfig:    olsConfig,
	}
	configFileBytes, err := yaml.Marshal(appSrvConfigFile)
	if err != nil {
		return nil, fmt.Errorf("failed to generate OLS config file %w", err)
	}

	redisConfigFileBytes, err := yaml.Marshal(conversationCache.Redis)
	if err != nil {
		return nil, fmt.Errorf("failed to generate OLS redis config bytes %w", err)
	}

	configFileHash, err := hashBytes(configFileBytes)
	if err != nil {
		return nil, fmt.Errorf("failed to generate OLS config file hash %w", err)
	}

	redisConfigHash, err := hashBytes(redisConfigFileBytes)
	if err != nil {
		return nil, fmt.Errorf("failed to generate OLS redis config hash %w", err)
	}

	cm := corev1.ConfigMap{
		ObjectMeta: metav1.ObjectMeta{
			Name:      OLSConfigCmName,
<<<<<<< HEAD
			Namespace: cr.Namespace,
			Labels:    generateAppServerSelectorLabels(),
=======
			Namespace: r.Options.Namespace,
			Labels: map[string]string{
				"app.kubernetes.io/component":  "application-server",
				"app.kubernetes.io/managed-by": "lightspeed-operator",
				"app.kubernetes.io/name":       "lightspeed-service-api",
				"app.kubernetes.io/part-of":    "openshift-lightspeed",
			},
>>>>>>> 6743b518
			Annotations: map[string]string{
				OLSConfigHashKey:   configFileHash,
				RedisConfigHashKey: redisConfigHash,
			},
		},
		Data: map[string]string{
			OLSConfigFilename: string(configFileBytes),
		},
	}

	if err := controllerutil.SetControllerReference(cr, &cm, r.Scheme); err != nil {
		return nil, err
	}

	return &cm, nil
}

func (r *OLSConfigReconciler) generateService(cr *olsv1alpha1.OLSConfig) (*corev1.Service, error) {
	service := corev1.Service{
		ObjectMeta: metav1.ObjectMeta{
			Name:      OLSAppServerDeploymentName,
<<<<<<< HEAD
			Namespace: cr.Namespace,
			Labels:    generateAppServerSelectorLabels(),
=======
			Namespace: r.Options.Namespace,
			Labels: map[string]string{
				"app.kubernetes.io/component":  "application-server",
				"app.kubernetes.io/managed-by": "lightspeed-operator",
				"app.kubernetes.io/name":       "lightspeed-service-api",
				"app.kubernetes.io/part-of":    "openshift-lightspeed",
			},
>>>>>>> 6743b518
		},
		Spec: corev1.ServiceSpec{
			Ports: []corev1.ServicePort{
				{
					Port:       OLSAppServerServicePort,
					Name:       "http",
					Protocol:   corev1.ProtocolTCP,
					TargetPort: intstr.Parse("http"),
				},
			},
			Selector: generateAppServerSelectorLabels(),
		},
	}

	if err := controllerutil.SetControllerReference(cr, &service, r.Scheme); err != nil {
		return nil, err
	}

	return &service, nil
}<|MERGE_RESOLUTION|>--- conflicted
+++ resolved
@@ -76,19 +76,12 @@
 	conversationCache := ConversationCacheConfig{
 		Type: string(OLSDefaultCacheType),
 		Redis: RedisCacheConfig{
-<<<<<<< HEAD
-			Host:            strings.Join([]string{RedisServiceName, cr.Namespace, "svc"}, "."),
+			Host:            strings.Join([]string{RedisServiceName, r.Options.Namespace, "svc"}, "."),
 			Port:            RedisServicePort,
 			MaxMemory:       &redisMaxMemory,
 			MaxMemoryPolicy: redisMaxMemoryPolicy,
 			PasswordPath:    redisPasswordPath,
 			CACertPath:      path.Join(OLSAppCertsMountRoot, RedisCertsSecretName, RedisCAVolume, "service-ca.crt"),
-=======
-			Host:            strings.Join([]string{OLSAppRedisServiceName, r.Options.Namespace, "svc"}, "."),
-			Port:            OLSAppRedisServicePort,
-			MaxMemory:       &OLSRedisMaxMemory,
-			MaxMemoryPolicy: OLSRedisMaxMemoryPolicy,
->>>>>>> 6743b518
 		},
 	}
 
@@ -129,18 +122,8 @@
 	cm := corev1.ConfigMap{
 		ObjectMeta: metav1.ObjectMeta{
 			Name:      OLSConfigCmName,
-<<<<<<< HEAD
-			Namespace: cr.Namespace,
+			Namespace: r.Options.Namespace,
 			Labels:    generateAppServerSelectorLabels(),
-=======
-			Namespace: r.Options.Namespace,
-			Labels: map[string]string{
-				"app.kubernetes.io/component":  "application-server",
-				"app.kubernetes.io/managed-by": "lightspeed-operator",
-				"app.kubernetes.io/name":       "lightspeed-service-api",
-				"app.kubernetes.io/part-of":    "openshift-lightspeed",
-			},
->>>>>>> 6743b518
 			Annotations: map[string]string{
 				OLSConfigHashKey:   configFileHash,
 				RedisConfigHashKey: redisConfigHash,
@@ -162,18 +145,8 @@
 	service := corev1.Service{
 		ObjectMeta: metav1.ObjectMeta{
 			Name:      OLSAppServerDeploymentName,
-<<<<<<< HEAD
-			Namespace: cr.Namespace,
+			Namespace: r.Options.Namespace,
 			Labels:    generateAppServerSelectorLabels(),
-=======
-			Namespace: r.Options.Namespace,
-			Labels: map[string]string{
-				"app.kubernetes.io/component":  "application-server",
-				"app.kubernetes.io/managed-by": "lightspeed-operator",
-				"app.kubernetes.io/name":       "lightspeed-service-api",
-				"app.kubernetes.io/part-of":    "openshift-lightspeed",
-			},
->>>>>>> 6743b518
 		},
 		Spec: corev1.ServiceSpec{
 			Ports: []corev1.ServicePort{
