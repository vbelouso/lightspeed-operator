--- conflicted
+++ resolved
@@ -128,16 +128,14 @@
 		r.updateStatusCondition(ctx, olsconfig, typeCRReconciled, false, "Failed", nil)
 		return ctrl.Result{}, err
 	}
-<<<<<<< HEAD
+  // Update status condition for Console Plugin
+	r.updateStatusCondition(ctx, olsconfig, typeConsolePluginReady, true, "All components are successfully deployed", nil)
+  
 	err = r.reconcileLLMSecrets(ctx, olsconfig)
 	if err != nil {
 		r.logger.Error(err, "Failed to reconcile LLM Provider Secrets")
 		return ctrl.Result{}, err
 	}
-=======
-	// Update status condition for Console Plugin
-	r.updateStatusCondition(ctx, olsconfig, typeConsolePluginReady, true, "All components are successfully deployed", nil)
->>>>>>> c69742e3
 
 	r.logger.Info("reconciliation done", "olsconfig generation", olsconfig.Generation)
 
